[project]
name = "starting-codebase"
version = "0.1.0"
description = "Add your description here"
readme = "README.md"
requires-python = ">=3.13"
dependencies = [
    "chromadb==1.0.15",
    "anthropic==0.58.2",
    "sentence-transformers==5.0.0",
    "fastapi==0.116.1",
    "uvicorn==0.35.0",
    "python-multipart==0.0.20",
    "python-dotenv==1.1.1",
    "pytest>=8.0.0",
    "pytest-mock>=3.12.0",
<<<<<<< HEAD
]

[dependency-groups]
dev = [
    "black>=25.9.0",
    "flake8>=7.3.0",
    "isort>=6.1.0",
    "mypy>=1.18.2",
]

[tool.black]
line-length = 88
target-version = ['py313']
include = '\.pyi?$'
extend-exclude = '''
/(
  # directories
  \.eggs
  | \.git
  | \.hg
  | \.mypy_cache
  | \.tox
  | \.venv
  | build
  | dist
  | chroma_db
)/
'''

[tool.isort]
profile = "black"
line_length = 88
multi_line_output = 3
include_trailing_comma = true
force_grid_wrap = 0
use_parentheses = true
ensure_newline_before_comments = true
=======
    "httpx>=0.27.0",
    "pytest-asyncio>=0.24.0",
]

[tool.pytest.ini_options]
testpaths = ["backend/tests"]
python_files = "test_*.py"
python_classes = "Test*"
python_functions = "test_*"
asyncio_mode = "auto"
asyncio_default_fixture_loop_scope = "function"
markers = [
    "integration: marks tests as integration tests (may be slow)",
    "unit: marks tests as unit tests",
]
addopts = [
    "-v",
    "--strict-markers",
    "--tb=short",
    "--disable-warnings",
]
>>>>>>> 92dff6fb
<|MERGE_RESOLUTION|>--- conflicted
+++ resolved
@@ -14,7 +14,26 @@
     "python-dotenv==1.1.1",
     "pytest>=8.0.0",
     "pytest-mock>=3.12.0",
-<<<<<<< HEAD
+    "httpx>=0.27.0",
+    "pytest-asyncio>=0.24.0",
+]
+
+[tool.pytest.ini_options]
+testpaths = ["backend/tests"]
+python_files = "test_*.py"
+python_classes = "Test*"
+python_functions = "test_*"
+asyncio_mode = "auto"
+asyncio_default_fixture_loop_scope = "function"
+markers = [
+    "integration: marks tests as integration tests (may be slow)",
+    "unit: marks tests as unit tests",
+]
+addopts = [
+    "-v",
+    "--strict-markers",
+    "--tb=short",
+    "--disable-warnings",
 ]
 
 [dependency-groups]
@@ -51,27 +70,4 @@
 include_trailing_comma = true
 force_grid_wrap = 0
 use_parentheses = true
-ensure_newline_before_comments = true
-=======
-    "httpx>=0.27.0",
-    "pytest-asyncio>=0.24.0",
-]
-
-[tool.pytest.ini_options]
-testpaths = ["backend/tests"]
-python_files = "test_*.py"
-python_classes = "Test*"
-python_functions = "test_*"
-asyncio_mode = "auto"
-asyncio_default_fixture_loop_scope = "function"
-markers = [
-    "integration: marks tests as integration tests (may be slow)",
-    "unit: marks tests as unit tests",
-]
-addopts = [
-    "-v",
-    "--strict-markers",
-    "--tb=short",
-    "--disable-warnings",
-]
->>>>>>> 92dff6fb
+ensure_newline_before_comments = true